--- conflicted
+++ resolved
@@ -1,11 +1,7 @@
 {
     "_meta": {
         "hash": {
-<<<<<<< HEAD
             "sha256": "c2dc08b9bbf58a47cff83c25811df48d4e7785b8e8a3c206ea1567a15b0f6322"
-=======
-            "sha256": "c03291119c8122bdf103fac6909503cc69165e05c81bf319ebdbfb5809a623e6"
->>>>>>> 5eb4c3d6
         },
         "pipfile-spec": 6,
         "requires": {
