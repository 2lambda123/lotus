--- conflicted
+++ resolved
@@ -7,16 +7,12 @@
 from django.db.models import Sum
 from djmoney.money import Money
 from metering_billing.payment_providers import PAYMENT_PROVIDER_MAP
-<<<<<<< HEAD
-from metering_billing.utils import calculate_end_date, convert_to_datetime, now_utc
-=======
 from metering_billing.utils import (
     calculate_end_date,
     convert_to_datetime,
     convert_to_decimal,
     now_utc,
 )
->>>>>>> 9fd7c3aa
 from metering_billing.utils.enums import FLAT_FEE_BILLING_TYPE, INVOICE_STATUS
 from metering_billing.webhooks import invoice_created_webhook
 
