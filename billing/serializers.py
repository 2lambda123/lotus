--- conflicted
+++ resolved
@@ -1,10 +1,7 @@
 from rest_framework import serializers
 
-<<<<<<< HEAD
-from .models import Event, Customer
-=======
-from .models import Event, Subscription
->>>>>>> 5e0c4183
+from .models import Event, Customer, Subscription
+
 
 
 class EventSerializer(serializers.HyperlinkedModelSerializer):
@@ -19,7 +16,7 @@
         )
 
 
-<<<<<<< HEAD
+
 class CustomerSerializer(serializers.HyperlinkedModelSerializer):
     class Meta:
         model = Customer
@@ -28,7 +25,7 @@
             "company_name",
             "external_id",
             "billing_id",
-=======
+
 class SubscriptionSerializer(serializers.HyperlinkedModelSerializer):
     class Meta:
         model = Subscription
@@ -39,5 +36,3 @@
             "time_ended",
             "id",
             "status",
->>>>>>> 5e0c4183
-        )