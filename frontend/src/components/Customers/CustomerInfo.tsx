/* eslint-disable react/jsx-props-no-spreading */
/* eslint-disable @typescript-eslint/no-unused-vars */
/* eslint-disable no-shadow */
/* eslint-disable camelcase */
import React, { FC, useEffect } from "react";
import { Column } from "@ant-design/plots";
import { useMutation } from "react-query";

import { Select, Form, Typography } from "antd";
import dayjs from "dayjs";
import { toast } from "react-toastify";

import { Customer } from "../../api/api";
import country_json from "../../assets/country_codes";

import { CustomerType } from "../../types/customer-type";
import { CustomerCostType } from "../../types/revenue-type";
import { CurrencyType } from "../../types/pricing-unit-type";
import CustomerCard from "./Card/CustomerCard";
import PencilSquareIcon from "../base/PencilIcon";
import CopyText from "../base/CopytoClipboard";
import createShortenedText from "../../helpers/createShortenedText";
import useMediaQuery from "../../hooks/useWindowQuery";
import Divider from "../base/Divider/Divider";
import Badge from "../base/Badges/Badges";
import { fourDP } from "../../helpers/fourDP";

interface CustomerInfoViewProps {
  data: CustomerType;
  cost_data: CustomerCostType;
  pricingUnits: CurrencyType[];
  onDateChange: (start_date: string, end_date: string) => void;
  refetch: VoidFunction;
}
const CustomerInfoView: FC<CustomerInfoViewProps> = ({
  data,
  cost_data,
  pricingUnits,
  onDateChange,
  refetch,
}) => {
  const windowWidth = useMediaQuery();

  const [transformedGraphData, setTransformedGraphData] = React.useState<
    {
      date: string;
      amount: number;
      metric: string | undefined;
      type: string;
    }[]
  >([]);
  const [form] = Form.useForm();
  const [currentCurrency, setCurrentCurrency] = React.useState<string>(
    data.default_currency.code ? data.default_currency.code : ""
  );
  const [taxRate, setTaxRate] = React.useState(0);
  const [line1, setLine1] = React.useState("");
  const [line2, setLine2] = React.useState("");
  const [city, setCity] = React.useState("");
  const [state, setState] = React.useState("");
  const [country, setCountry] = React.useState("");
  const [postalCode, setPostalCode] = React.useState("");
  const [isEditing, setIsEditing] = React.useState(false);

  const updateCustomer = useMutation(
    (obj: {
      customer_id: string;
      default_currency_code: string;
      address: CustomerType["address"];
      tax_rate: number;
    }) =>
      Customer.updateCustomer(
        obj.customer_id,
        obj.default_currency_code,
        obj.address,
        obj.tax_rate
      ),
    {
      onSuccess: () => {
        toast.success("Successfully Updated Customer Details", {
          position: toast.POSITION.TOP_CENTER,
        });
        form.resetFields();
      },
      onError: () => {
        toast.error("Failed to Update Customer Details", {
          position: toast.POSITION.TOP_CENTER,
        });
      },
    }
  );
  const makeEditable = () => {
    setIsEditing(true);
  };
  const EditCustomerHandler = async () => {
    let submittedAddress;
    if (
      city === "" &&
      line1 === "" &&
      country === "" &&
      postalCode === "" &&
      state === "" &&
      line2 === ""
    ) {
      submittedAddress = null;
    } else {
      submittedAddress = {
        city,
        line1,
        line2,
        country,
        postal_code: postalCode,
        state,
      };
    }
    const d = await updateCustomer.mutateAsync({
      customer_id: data.customer_id,
      address: submittedAddress,
      default_currency_code: currentCurrency,
      tax_rate: fourDP(taxRate),
    });

    refetch();
    setIsEditing(false);
  };

  useEffect(() => {
    if (cost_data) {
      console.log("yeh")
      console.log(cost_data)
      const newgraphdata = cost_data.per_day.map((day) => {
        const result_list = day.cost_data.map((metric) => ({
          date: day.date,
          amount: metric.cost,
          metric: metric.metric.metric_name,
          type: "cost",
        }));
  
        result_list.push({
          date: day.date,
          amount: day.revenue,
          type: "revenue",
          metric: "Revenue",
        });
        return result_list;
      });
  
      setTransformedGraphData(newgraphdata.flat(1));
   }
  }, [cost_data]);

  const onSwitch = (key: string) => {
    let start_date;
    const end_date = dayjs().format("YYYY-MM-DD");

    switch (key) {
      case "1":
        start_date = dayjs().subtract(1, "month").format("YYYY-MM-DD");
        break;
      case "2":
        start_date = dayjs().subtract(2, "month").format("YYYY-MM-DD");
        break;
      case "3":
        start_date = dayjs().startOf("month").format("YYYY-MM-DD");
        break;
      case "4":
        start_date = dayjs().startOf("year").format("YYYY-MM-DD");
        break;
      default:
        break;
    }

    onDateChange(start_date, end_date);
  };

  const config = {
    data: transformedGraphData,
    xField: "date",
    yField: "amount",
    isGroup: true,
    isStack: true,
    seriesField: "metric",
    groupField: "type",
<<<<<<< HEAD
    legend: false as const,
=======
>>>>>>> 4741ea9d
    colorField: "type", // or seriesField in some cases
    color: ["#33658A", "#C3986B", "#D9D9D9", "#171412", "#547AA5"],
  };

  return (
    <div className="flex  flex-col">
      <div className="grid grid-cols-1 gap-16  md:grid-cols-3">
        <div className="col-span-2">
          <CustomerCard
            className={`overflow-x-clip ${
              !isEditing ? "h-[215px]" : "min-h-[230px]"
            }  `}
          >
            <CustomerCard.Heading>
              <div className="flex items-center">
                <Typography.Title className="pt-4 flex font-alliance !text-[18px]">
                  Customer Details
                </Typography.Title>
                <div className="ml-auto">
                  {!isEditing ? (
                    <PencilSquareIcon onClick={makeEditable} />
                  ) : (
                    <div className="flex items-center gap-4">
                      <span
                        aria-hidden
                        className="text-card-offGrey"
                        onClick={() => setIsEditing(false)}
                      >
                        Cancel
                      </span>
                      <span
                        aria-hidden
                        className="text-gold"
                        onClick={EditCustomerHandler}
                      >
                        Save
                      </span>
                    </div>
                  )}
                </div>
              </div>
              <Divider className="mt-[3.53px]" />
            </CustomerCard.Heading>
            <CustomerCard.Container className="grid gap-72  items-center grid-cols-1 md:grid-cols-2">
              <CustomerCard.Block className="text-[13px] justify-between w-full">
                <CustomerCard.Item>
                  <div className="text-card-text font-normal font-alliance whitespace-nowrap leading-4">
                    Name
                  </div>
                  <div className="flex gap-1">
                    {" "}
                    <div className="Inter">{data.customer_name}</div>
                  </div>
                </CustomerCard.Item>
                <CustomerCard.Item>
                  <div className="font-normal text-card-text font-alliance whitespace-nowrap leading-4">
                    ID
                  </div>
                  <div className="flex gap-1 !text-card-grey font-menlo">
                    {" "}
                    <div>
                      {createShortenedText(
                        data.customer_id as string,
                        windowWidth >= 2500
                      )}
                    </div>
                    <CopyText
                      showIcon
                      onlyIcon
                      textToCopy={data.customer_id as string}
                    />
                  </div>
                </CustomerCard.Item>
                <CustomerCard.Item>
                  <div className="text-card-text font-normal font-alliance whitespace-nowrap leading-4">
                    Billing Address
                  </div>
                  <div className="flex gap-1">
                    {" "}
                    {!isEditing ? (
                      <div className="Inter">
                        {data.address ? (
                          <div>
                            {data.address.line1},{data.address.state},
                            {data.address.country} {data.address.postal_code}
                          </div>
                        ) : (
                          "N/A"
                        )}
                      </div>
                    ) : (
                      <div className="flex flex-col gap-4 w-full">
                        <div className="flex gap-2">
                          <input
                            placeholder="Address Line 1"
                            className="input-class focus:none focus-visible:none outline-none border border-black p-2 rounded-sm"
                            defaultValue={
                              data.address ? data.address.line1 : line1
                            }
                            onChange={(e) => setLine1(e.target.value)}
                            required
                          />
                          <input
                            placeholder="Address Line 2"
                            className="input-class focus:none focus-visible:none outline-none border border-black p-2 rounded-sm"
                            defaultValue={
                              data.address && data.address.line2
                                ? data.address.line2
                                : line2
                            }
                            onChange={(e) => setLine2(e.target.value)}
                          />
                        </div>
                        <div className="flex gap-2">
                          <select
                            name="Country"
                            id="country"
                            className=" w-1/2 bg-white border border-black rounded-sm p-2"
                            defaultValue={country}
                            onChange={(e) => setCountry(e.target.value)}
                          >
                            {country_json.map((country) => (
                              <option key={country.Code} value={country.Code}>
                                {country.Name}
                              </option>
                            ))}
                          </select>
                          <input
                            placeholder="City"
                            className="input-class-last focus:none focus-visible:none outline-none border border-black p-2 rounded-sm"
                            onChange={(e) => setCity(e.target.value)}
                            defaultValue={
                              data.address ? data.address.city : city
                            }
                            required
                          />
                        </div>
                        <div className="flex gap-2">
                          <input
                            placeholder="State"
                            className="w-1/2 focus:none focus-visible:none outline-none border border-black p-2 rounded-sm"
                            defaultValue={
                              data.address ? data.address.state : state
                            }
                            onChange={(e) => setState(e.target.value)}
                            required
                          />
                          <input
                            defaultValue={
                              data.address
                                ? data.address.postal_code
                                : postalCode
                            }
                            className="w-1/2 focus:none focus-visible:none outline-none border border-black p-2 rounded-sm"
                            placeholder="Zip Code"
                            onChange={(e) => setPostalCode(e.target.value)}
                            required
                          />
                        </div>
                      </div>
                    )}
                  </div>
                </CustomerCard.Item>
              </CustomerCard.Block>
              <CustomerCard.Block className="w-full ml-auto text-[13px] justify-between">
                <CustomerCard.Item>
                  <div className="text-card-text font-normal font-alliance whitespace-nowrap leading-4">
                    Email
                  </div>
                  <div className="flex gap-1">
                    {" "}
                    <div
                      className={`Inter ${
                        data.email.length > 36 ? "break-all text-[10px]" : ""
                      } `}
                    >
                      {data.email}
                    </div>
                  </div>
                </CustomerCard.Item>
                <CustomerCard.Item>
                  <div className="font-normal text-card-text font-alliance whitespace-nowrap leading-4">
                    Default Currency
                  </div>
                  {!isEditing ? (
                    <div className="flex gap-1 !text-card-text Inter">
                      {" "}
                      <div>
                        {data.default_currency.code}-
                        {data.default_currency.symbol}
                      </div>
                    </div>
                  ) : (
                    <div className="min-w-[100px]">
                      <select
                        className="w-full bg-white border border-black p-4"
                        name="currency"
                        id="currency"
                      >
                        {pricingUnits?.map((pc) => (
                          <option
                            key={pc.code}
                            value={pc.code}
                          >{`${pc.name} ${pc.symbol}`}</option>
                        ))}
                      </select>
                    </div>
                  )}
                </CustomerCard.Item>
                <CustomerCard.Item>
                  <div className="text-card-text font-normal font-alliance whitespace-nowrap leading-4">
                    Tax Rate
                  </div>
                  <div className="flex gap-1">
                    {" "}
                    {isEditing ? (
                      <input
                        type="number"
                        placeholder="Tax Rate"
                        className="input-class focus:none focus-visible:none outline-none border border-black p-2 rounded-sm"
                        defaultValue={data.tax_rate ? data.tax_rate : taxRate}
                        step=".01"
                        max={999.9999}
                        onChange={(e) =>
                          setTaxRate(e.target.value as unknown as number)
                        }
                        required
                      />
                    ) : (
                      <div className="Inter">
                        {data.tax_rate ? <span>{data.tax_rate}%</span> : "0%"}
                      </div>
                    )}
                  </div>
                </CustomerCard.Item>
                <CustomerCard.Item>
                  <div className="text-card-text font-normal font-alliance whitespace-nowrap leading-4">
                    Payment Method Connected
                  </div>
                  <div className="flex gap-1">
                    {" "}
                    <div className="Inter">
                      {data.payment_provider ? (
                        <img
                          width={25}
                          src="https://cdn.neverbounce.com/images/integrations/square/stripe-square.png"
                          alt="stripe logo"
                        />
                      ) : (
                        "N/A"
                      )}
                    </div>
                  </div>
                </CustomerCard.Item>
              </CustomerCard.Block>
            </CustomerCard.Container>
          </CustomerCard>
        </div>
        <div className="col-span-1 mr-8">
          <CustomerCard className="h-[215px]">
            <CustomerCard.Heading>
              <Typography.Title className="pt-4 flex font-alliance !text-[18px]">
                Revenue Details
              </Typography.Title>
            </CustomerCard.Heading>
            <Divider />
            <CustomerCard.Container>
              <CustomerCard.Block className="text-sm">
                <CustomerCard.Item>
                  <div className="text-card-text font-normal font-alliance whitespace-nowrap leading-4">
                    Earned Revenue
                  </div>
                  <div className="Inter">
                    {data.default_currency.symbol}
                    {cost_data.total_revenue.toFixed(2)}
                  </div>
                </CustomerCard.Item>

                <CustomerCard.Item>
                  <div className="text-card-text font-normal font-alliance whitespace-nowrap leading-4">
                    Total Cost
                  </div>
                  <div className="Inter">
                    {data.default_currency.symbol}
                    {cost_data.total_cost.toFixed(2)}
                  </div>
                </CustomerCard.Item>

                <CustomerCard.Item>
                  <div className="text-card-text font-normal font-alliance whitespace-nowrap leading-4">
                    Profit Margin
                  </div>
                  <div
                    className={`Inter ${
                      cost_data.margin * 100 > 0
                        ? "text-emerald-800"
                        : "text-rose-700"
                    }`}
                  >
                    {((cost_data.margin as number) * 100).toFixed(2)}%
                  </div>
                </CustomerCard.Item>

                <CustomerCard.Item>
                  <div className="text-card-text font-normal font-alliance whitespace-nowrap leading-4">
                    Next Invoice Due
                  </div>
                  <div className="Inter text-card-grey">
                    {data.default_currency.symbol}
                    {data.invoices[0].cost_due.toFixed(2)}
                  </div>
                </CustomerCard.Item>
              </CustomerCard.Block>
            </CustomerCard.Container>
          </CustomerCard>
        </div>
      </div>
      <div className="space-y-4 mt-8">
        <CustomerCard>
          <CustomerCard.Heading>
            <div className="flex">
              <Typography.Title className="pt-4 flex font-alliance !text-[18px]">
                Revenue vs Cost Per Day
              </Typography.Title>
              <div className="ml-auto">
                <div className="flex gap-4 items-center">
                  <div>
                    <Badge className="bg-transparent">
                      <Badge.Dot className="text-sky-800" />
                      <Badge.Content>Cost</Badge.Content>
                    </Badge>
                  </div>
                  <div>
                    <Badge className="bg-transparent">
                      <Badge.Dot className="text-darkgold" />
                      <Badge.Content>Revenue</Badge.Content>
                    </Badge>
                  </div>
                  <div className="">
                    {" "}
                    <Select defaultValue="1" onChange={onSwitch}>
                      <Select.Option value="1">Last 30 Days</Select.Option>
                      <Select.Option value="2">Last 60 Days</Select.Option>
                      <Select.Option value="3">This Month</Select.Option>
                      <Select.Option value="4">Year to date</Select.Option>
                    </Select>
                  </div>
                </div>
              </div>
            </div>
            <Divider />
          </CustomerCard.Heading>
          <CustomerCard.Container>
            <CustomerCard.Block>
              <Column {...config} />
            </CustomerCard.Block>
          </CustomerCard.Container>
        </CustomerCard>
      </div>
    </div>
  );
};

export default CustomerInfoView;<|MERGE_RESOLUTION|>--- conflicted
+++ resolved
@@ -181,10 +181,9 @@
     isStack: true,
     seriesField: "metric",
     groupField: "type",
-<<<<<<< HEAD
+
     legend: false as const,
-=======
->>>>>>> 4741ea9d
+
     colorField: "type", // or seriesField in some cases
     color: ["#33658A", "#C3986B", "#D9D9D9", "#171412", "#547AA5"],
   };
