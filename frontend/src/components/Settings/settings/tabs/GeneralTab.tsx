--- conflicted
+++ resolved
@@ -26,20 +26,9 @@
 import useGlobalStore from "../../../../stores/useGlobalstore";
 import { QueryErrors } from "../../../../types/error-response-types";
 import { OrganizationType } from "../../../../types/account-type";
-<<<<<<< HEAD
+
 import country_json from "../../../../assets/country_codes";
-=======
-import { country_json } from "../../../../assets/country_codes";
-import { fourDP } from "../../../../helpers/fourDP";
-
-interface InviteWithEmailForm extends HTMLFormControlsCollection {
-  email: string;
-}
-
-interface FormElements extends HTMLFormElement {
-  readonly elements: InviteWithEmailForm;
-}
->>>>>>> 4741ea9d
+
 
 const GeneralTab: FC = () => {
   const [isEdit, setIsEdit] = useState(false);
@@ -172,15 +161,10 @@
     }
   );
 
-<<<<<<< HEAD
+
   const fourDP = (taxRate: number) =>
     parseFloat(parseFloat(String(taxRate)).toFixed(4));
-=======
-  const handleSendInviteEmail = (event: React.FormEvent<FormElements>) => {
-    mutation.mutate({ email });
-  };
-
->>>>>>> 4741ea9d
+
   return (
     <div>
       <div className="flex justify-between w-6/12">
