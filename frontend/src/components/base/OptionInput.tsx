--- conflicted
+++ resolved
@@ -40,11 +40,7 @@
 
   return (
     <Select
-<<<<<<< HEAD
-      id="event_name_input"
-=======
       placeholder={placeholder}
->>>>>>> 01b39a57
       value={values}
       mode="tags"
       onChange={handleChange}
