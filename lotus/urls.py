--- conflicted
+++ resolved
@@ -13,12 +13,9 @@
     1. Import the include() function: from django.urls import include, path
     2. Add a URL to urlpatterns:  path('blog/', include('blog.urls'))
 """
-<<<<<<< HEAD
 from django.contrib import admin
+from metering_billing.auth_views import auth_views
 from django.urls import path, re_path
-=======
-import metering_billing.auth_views as auth_views
->>>>>>> 58e6dfa4
 from django.conf.urls import include
 from django.contrib import admin
 from django.shortcuts import render
