import collections
from datetime import timedelta
from decimal import Decimal

import dateutil.parser as parser
import stripe
from django.db.models import Q
from django.http import JsonResponse
from django.shortcuts import get_list_or_404, get_object_or_404
from drf_spectacular.utils import extend_schema
from lotus.settings import STRIPE_SECRET_KEY
from metering_billing.models import (
    APIToken,
    BillableMetric,
    BillingPlan,
    Customer,
    Event,
    Invoice,
    Organization,
    PlanComponent,
    Subscription,
)
from metering_billing.permissions import HasUserAPIKey
from metering_billing.serializers import (
    BillingPlanSerializer,
    CustomerRevenueSerializer,
    CustomerRevenueSummarySerializer,
    CustomerSerializer,
    EventSerializer,
    PeriodComparisonRequestSerializer,
    PeriodMetricRevenueResponseSerializer,
    PeriodMetricUsageRequestSerializer,
    PeriodMetricUsageResponseSerializer,
    PeriodSubscriptionsResponseSerializer,
    PlanComponentSerializer,
    SubscriptionSerializer,
    SubscriptionUsageSerializer,
)
from rest_framework import status, viewsets
from rest_framework.permissions import IsAuthenticated
from rest_framework.response import Response
from rest_framework.views import APIView

from ..utils import (
    calculate_plan_component_daily_revenue,
    get_customer_usage_and_revenue,
    get_metric_usage,
    make_all_decimals_floats,
    parse_organization,
)

stripe.api_key = STRIPE_SECRET_KEY


<<<<<<< HEAD
=======
def make_all_decimals_floats(json):
    if type(json) in [dict, list, Decimal, collections.OrderedDict]:
        for key, value in json.items():
            if isinstance(value, dict) or isinstance(value, collections.OrderedDict):
                make_all_decimals_floats(value)
            elif isinstance(value, list):
                for item in value:
                    make_all_decimals_floats(item)
            elif isinstance(value, Decimal):
                json[key] = float(value)


>>>>>>> 6b632a48
def import_stripe_customers(organization):
    """
    If customer exists in Stripe and also exists in Lotus (compared by matching names), then update the customer's payment provider ID from Stripe.
    """

    stripe_customers_response = stripe.Customer.list(
        stripe_account=organization.stripe_id
    )

    for stripe_customer in stripe_customers_response.auto_paging_iter():
        try:
            customer = Customer.objects.get(name=stripe_customer["name"])
            customer.payment_provider_id = stripe_customer["id"]
            customer.save()
        except Customer.DoesNotExist:
            pass


def issue_stripe_payment_intent(invoice):

    cost_due = int(invoice.cost_due * 100)
    currency = (invoice.currency).lower()

    stripe.PaymentIntent.create(
        amount=cost_due,
        currency=currency,
        payment_method_types=["card"],
        stripe_account=invoice.organization.stripe_id,
    )


def retrive_stripe_payment_intent(invoice):
    payment_intent = stripe.PaymentIntent.retrieve(
        invoice.payment_intent_id,
        stripe_account=invoice.organization.stripe_id,
    )
    return payment_intent


class InitializeStripeView(APIView):
    permission_classes = [IsAuthenticated]

    def get(self, request, format=None):
        """
        Check to see if user has connected their Stripe account.
        """

        organization = parse_organization(request)

        stripe_id = organization.stripe_id

        if stripe_id and len(stripe_id) > 0:
            return JsonResponse({"connected": True})
        else:
            return JsonResponse({"connected": False})

    def post(self, request, format=None):
        """
        Initialize Stripe after user inputs an API key.
        """

        data = request.data

        if data is None:
            return JsonResponse({"details": "No data provided"}, status=400)

        organization = parse_organization(request)
        stripe_code = data["authorization_code"]

        try:
            response = stripe.OAuth.token(
                grant_type="authorization_code",
                code=stripe_code,
            )
        except:
            return JsonResponse(
                {"success": False, "details": "Invalid authorization code"}, status=400
            )

        if "error" in response:
            return JsonResponse(
                {"success": False, "details": response["error"]}, status=400
            )

        connected_account_id = response["stripe_user_id"]

        organization.stripe_id = connected_account_id

        import_stripe_customers(organization)

        organization.save()

        return JsonResponse({"Success": True})


def dates_bwn_twodates(start_date, end_date):
    for n in range((end_date - start_date).days + 1):
        yield start_date + timedelta(n)


class PeriodMetricRevenueView(APIView):
    permission_classes = [IsAuthenticated | HasUserAPIKey]

    @extend_schema(
        parameters=[PeriodComparisonRequestSerializer],
        responses={200: PeriodMetricRevenueResponseSerializer},
    )
    def get(self, request, format=None):
        """
        Returns the revenue for an organization in a given time period.
        """

        organization = parse_organization(request)
        serializer = PeriodComparisonRequestSerializer(data=request.query_params)
        serializer.is_valid(raise_exception=True)
        p1_start, p1_end, p2_start, p2_end = [
            serializer.validated_data.get(key, None)
            for key in [
                "period_1_start_date",
                "period_1_end_date",
                "period_2_start_date",
                "period_2_end_date",
            ]
        ]
        all_org_billable_metrics = BillableMetric.objects.filter(
            organization=organization
        )

        return_dict = {
            "daily_usage_revenue_period_1": {},
            "total_revenue_period_1": Decimal(0),
            "daily_usage_revenue_period_2": {},
            "total_revenue_period_2": Decimal(0),
        }
        for billable_metric in all_org_billable_metrics:
            for p_start, p_end, p_num in [(p1_start, p1_end, 1), (p2_start, p2_end, 2)]:
                return_dict[f"daily_usage_revenue_period_{p_num}"][
                    billable_metric.id
                ] = {
                    "metric": str(billable_metric),
                    "data": {
                        str(x): Decimal(0) for x in dates_bwn_twodates(p_start, p_end)
                    },
                    "total_revenue": Decimal(0),
                }
        for p_start, p_end, p_num in [(p1_start, p1_end, 1), (p2_start, p2_end, 2)]:
            subs = Subscription.objects.filter(
                Q(start_date__range=[p_start, p_end])
                | Q(end_date__range=[p_start, p_end]),
                organization=organization,
            )
            for sub in subs:
                billing_plan = sub.billing_plan
                flat_fee_billable_date = (
                    sub.start_date if billing_plan.pay_in_advance else sub.end_date
                )
                if (
                    flat_fee_billable_date >= p_start
                    and flat_fee_billable_date <= p_end
                ):
                    return_dict[
                        f"total_revenue_period_{p_num}"
                    ] += billing_plan.flat_rate.amount
                for plan_component in billing_plan.components.all():
                    usage_cost_per_day = calculate_plan_component_daily_revenue(
                        sub.customer,
                        plan_component,
                        sub.start_date,
                        sub.end_date,
                        p_start,
                        p_end,
                    )
                    metric_dict = return_dict[f"daily_usage_revenue_period_{p_num}"][
                        plan_component.billable_metric.id
                    ]
                    for date, usage_cost in usage_cost_per_day.items():
                        usage_cost = Decimal(usage_cost)
                        metric_dict["data"][str(date)] += usage_cost
                        metric_dict["total_revenue"] += usage_cost
                        return_dict[f"total_revenue_period_{p_num}"] += usage_cost

        for p_num in [1, 2]:
            dailies = return_dict[f"daily_usage_revenue_period_{p_num}"]
            dailies = [v for _, v in dailies.items()]
            return_dict[f"daily_usage_revenue_period_{p_num}"] = dailies
            for dic in dailies:
                dic["data"] = [
                    {"date": k, "metric_revenue": v} for k, v in dic["data"].items()
                ]
        serializer = PeriodMetricRevenueResponseSerializer(data=return_dict)
        serializer.is_valid(raise_exception=True)
        ret = serializer.validated_data
        make_all_decimals_floats(ret)
        return JsonResponse(ret, status=status.HTTP_200_OK)


class PeriodSubscriptionsView(APIView):
    permission_classes = [IsAuthenticated | HasUserAPIKey]

    @extend_schema(
        parameters=[PeriodComparisonRequestSerializer],
        responses={200: PeriodSubscriptionsResponseSerializer},
    )
    def get(self, request, format=None):
        organization = parse_organization(request)
        serializer = PeriodComparisonRequestSerializer(data=request.query_params)
        serializer.is_valid(raise_exception=True)
        p1_start, p1_end, p2_start, p2_end = [
            serializer.validated_data.get(key, None)
            for key in [
                "period_1_start_date",
                "period_1_end_date",
                "period_2_start_date",
                "period_2_end_date",
            ]
        ]

        return_dict = {}

        p1_subs = Subscription.objects.filter(
            Q(start_date__range=[p1_start, p1_end])
            | Q(end_date__range=[p1_start, p1_end]),
            organization=organization,
        )
        p1_new_subs = list(filter(lambda sub: sub.is_new, p1_subs))
        return_dict["period_1_total_subscriptions"] = len(p1_subs)
        return_dict["period_1_new_subscriptions"] = len(p1_new_subs)

        p2_subs = Subscription.objects.filter(
            Q(start_date__range=[p2_start, p2_end])
            | Q(end_date__range=[p2_start, p2_end]),
            organization=organization,
        )
        p2_new_subs = list(filter(lambda sub: sub.is_new, p2_subs))
        return_dict["period_2_total_subscriptions"] = len(p2_subs)
        return_dict["period_2_new_subscriptions"] = len(p2_new_subs)

        serializer = PeriodSubscriptionsResponseSerializer(data=return_dict)
        serializer.is_valid(raise_exception=True)
        ret = serializer.validated_data
        make_all_decimals_floats(ret)
        return JsonResponse(ret, status=status.HTTP_200_OK)


class PeriodMetricUsageView(APIView):

    permission_classes = [IsAuthenticated | HasUserAPIKey]

    @extend_schema(
        parameters=[PeriodMetricUsageRequestSerializer],
        responses={200: PeriodMetricUsageResponseSerializer},
    )
    def get(self, request, format=None):
        """
        Return current usage for a customer during a given billing period.
        """
        organization = parse_organization(request)
        serializer = PeriodMetricUsageRequestSerializer(data=request.query_params)
        serializer.is_valid(raise_exception=True)
        q_start, q_end, top_n = [
            serializer.validated_data.get(key, None)
            for key in ["start_date", "end_date", "top_n_customers"]
        ]

        metrics = BillableMetric.objects.filter(organization=organization)
        return_dict = {}
        for metric in metrics:
            usage_summary = get_metric_usage(metric, q_start, q_end, daily=True)
            return_dict[str(metric)] = {
                "data": {},
                "total_usage": 0,
                "top_n_customers": {},
            }
            metric_dict = return_dict[str(metric)]
            for obj in usage_summary:
                customer, date, qty = [
                    obj[key] for key in ["customer_name", "date_created", "usage_qty"]
                ]
                if str(date) not in metric_dict["data"]:
                    metric_dict["data"][str(date)] = {
                        "total_usage": Decimal(0),
                        "customer_usages": {},
                    }
                date_dict = metric_dict["data"][str(date)]
                date_dict["total_usage"] += qty
                date_dict["customer_usages"][customer] = qty
                metric_dict["total_usage"] += qty
                if customer not in metric_dict["top_n_customers"]:
                    metric_dict["top_n_customers"][customer] = 0
                metric_dict["top_n_customers"][customer] += qty
            if top_n:
                top_n_customers = sorted(
                    metric_dict["top_n_customers"].items(),
                    key=lambda x: x[1],
                    reverse=True,
                )[:top_n]
                metric_dict["top_n_customers"] = list(x[0] for x in top_n_customers)
                metric_dict["top_n_customers_usage"] = list(
                    x[1] for x in top_n_customers
                )
            else:
                del metric_dict["top_n_customers"]
        for metric, metric_d in return_dict.items():
            metric_d["data"] = [
                {
                    "date": k,
                    "total_usage": v["total_usage"],
                    "customer_usages": v["customer_usages"],
                }
                for k, v in metric_d["data"].items()
            ]
        return_dict = {"metrics": return_dict}
        serializer = PeriodMetricUsageResponseSerializer(data=return_dict)
        serializer.is_valid(raise_exception=True)
        ret = serializer.validated_data
        make_all_decimals_floats(ret)
        return JsonResponse(ret, status=status.HTTP_200_OK)


class CustomerWithRevenueView(APIView):

    permission_classes = [IsAuthenticated | HasUserAPIKey]

    @extend_schema(
        responses={200: CustomerRevenueSummarySerializer},
    )
    def get(self, request, format=None):
        """
        Return current usage for a customer during a given billing period.
        """
        organization = parse_organization(request)
        customers = get_list_or_404(Customer, organization=organization)

        customers_dict = {"customers": []}
        for customer in customers:
            customer_dict = {}
            sub_usg_summaries = get_customer_usage_and_revenue(customer)
            customer_dict["total_revenue_due"] = sum(
                x["total_revenue_due"] for x in sub_usg_summaries["subscriptions"]
            )
            customer_dict["customer_name"] = customer.name
            customer_dict["customer_id"] = customer.customer_id
            customer_dict["subscriptions"] = [
                x["billing_plan"]["name"] for x in sub_usg_summaries["subscriptions"]
            ]

            serializer = CustomerRevenueSerializer(data=customer_dict)
            serializer.is_valid(raise_exception=True)
            customers_dict["customers"].append(serializer.validated_data)
        serializer = CustomerRevenueSummarySerializer(data=customers_dict)
        serializer.is_valid(raise_exception=True)
        ret = serializer.validated_data
        make_all_decimals_floats(ret)
        return JsonResponse(ret, status=status.HTTP_200_OK)<|MERGE_RESOLUTION|>--- conflicted
+++ resolved
@@ -52,21 +52,6 @@
 stripe.api_key = STRIPE_SECRET_KEY
 
 
-<<<<<<< HEAD
-=======
-def make_all_decimals_floats(json):
-    if type(json) in [dict, list, Decimal, collections.OrderedDict]:
-        for key, value in json.items():
-            if isinstance(value, dict) or isinstance(value, collections.OrderedDict):
-                make_all_decimals_floats(value)
-            elif isinstance(value, list):
-                for item in value:
-                    make_all_decimals_floats(item)
-            elif isinstance(value, Decimal):
-                json[key] = float(value)
-
-
->>>>>>> 6b632a48
 def import_stripe_customers(organization):
     """
     If customer exists in Stripe and also exists in Lotus (compared by matching names), then update the customer's payment provider ID from Stripe.
