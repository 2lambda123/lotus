import axios, { AxiosResponse } from "axios";
import {
  CustomerPlus,
<<<<<<< HEAD
  CustomerType,
  CustomerTotal,
  CustomerDetailType,
=======
  CustomerDetail,
  CustomerType,
  CustomerTotal,
>>>>>>> f5cb2c68
} from "../types/customer-type";
import { PlanType, CreatePlanType } from "../types/plan-type";
import { RevenueType } from "../types/revenue-type";
import {
  SubscriptionTotals,
  CreateSubscriptionType,
} from "../types/subscription-type";
import { MetricUsage, MetricType, MetricNameType } from "../types/metric-type";
import { StripeOauthType, StripeStatusType } from "../types/stripe-type";
import { EventPages } from "../types/event-type";
import { CreateOrgAccountType } from "../types/account-type";
import { cancelSubscriptionType } from "../components/Customers/CustomerSubscriptionView";
<<<<<<< HEAD
import { FeatureType } from "../types/feature-type";
=======
>>>>>>> f5cb2c68

axios.defaults.xsrfCookieName = "csrftoken";
axios.defaults.xsrfHeaderName = "X-CSRFToken";

const instance = axios.create({
  timeout: 15000,
  withCredentials: true,
});

const responseBody = (response: AxiosResponse) => response.data;

const requests = {
  get: (url: string, params?: {}) =>
    instance.get(url, params).then(responseBody),
  post: (url: string, body: {}, headers?: {}) =>
    instance.post(url, body, headers).then(responseBody),
  put: (url: string, body: {}) => instance.put(url, body).then(responseBody),
  delete: (url: string) => instance.delete(url).then(responseBody),
};

export const Customer = {
  getCustomers: (): Promise<CustomerPlus[]> =>
    requests.get("api/customer_summary/"),
  getACustomer: (id: number): Promise<CustomerType> =>
    requests.get(`api/customers/${id}`),
  createCustomer: (post: CustomerType): Promise<CustomerType> =>
    requests.post("api/customers/", post),
  subscribe: (post: CreateSubscriptionType): Promise<CreateSubscriptionType> =>
    requests.post("api/subscriptions/", post),
  cancelSubscription: (
    post: cancelSubscriptionType
  ): Promise<cancelSubscriptionType> =>
    requests.post("api/cancel_subscription/", post),
  getCustomerTotals: (): Promise<CustomerTotal[]> =>
    requests.get("api/customer_totals/"),
<<<<<<< HEAD
  getCustomerDetail: (customer_id: string): Promise<CustomerDetailType> =>
=======
  getCustomerDetail: (customer_id: string): Promise<CustomerDetail> =>
>>>>>>> f5cb2c68
    requests.get(`api/customer_detail/`, { params: { customer_id } }),
};

export const Plan = {
  getPlans: (): Promise<PlanType[]> => requests.get("api/plans/"),
  createPlan: (post: CreatePlanType): Promise<CreatePlanType> =>
    requests.post("api/plans/", post),
  deletePlan: (billing_plan_id: string): Promise<PlanType> =>
    requests.delete(`api/plans/${billing_plan_id}`),
  updatePlan: (
    old_billing_plan_id: string,
    updated_billing_plan: CreatePlanType,
    updateBehavior: string
  ): Promise<PlanType> =>
    requests.post(`api/update_billing_plan/`, {
      params: { old_billing_plan_id, updated_billing_plan, updateBehavior },
    }),
};

export const StripeConnect = {
  getStripeConnectionStatus: (): Promise<StripeStatusType> =>
    requests.get("api/stripe/"),
  connectStripe: (authorization_code: string): Promise<StripeOauthType> =>
    requests.post("api/stripe/", { authorization_code }),
};

export const Alerts = {
  getUrls: (): Promise<any> => requests.get("api/webhooks/"),
  addUrl: (url: string): Promise<any> =>
    requests.post("api/webhooks/", { url }),
  deleteUrl: (id: number): Promise<any> =>
    requests.delete(`api/webhooks/${id}`),
};

export const Authentication = {
  getSession: (): Promise<{ isAuthenticated: boolean }> =>
    requests.get("api/session/"),
  login: (
    username: string,
    password: string
  ): Promise<{ username: string; password: string }> =>
    requests.post("api/login/", { username, password }),
  logout: (): Promise<{}> => requests.post("api/logout/", {}),
  registerCreate: (
    register: CreateOrgAccountType
  ): Promise<{ username: string; password: string }> =>
    requests.post("api/register/", {
      register,
    }),
};

export const GetRevenue = {
  getMonthlyRevenue: (
    period_1_start_date: string,
    period_1_end_date: string,
    period_2_start_date: string,
    period_2_end_date: string
  ): Promise<RevenueType> =>
    requests.get("api/period_metric_revenue/", {
      params: {
        period_1_start_date,
        period_1_end_date,
        period_2_start_date,
        period_2_end_date,
      },
    }),
};

export const GetSubscriptions = {
  getSubscriptionOverview: (
    period_1_start_date: string,
    period_1_end_date: string,
    period_2_start_date: string,
    period_2_end_date: string
  ): Promise<SubscriptionTotals> =>
    requests.get("api/period_subscriptions/", {
      params: {
        period_1_start_date,
        period_1_end_date,
        period_2_start_date,
        period_2_end_date,
      },
    }),
};

export const Features = {
  getFeatures: (): Promise<FeatureType[]> => requests.get("api/features/"),
  createFeature: (post: FeatureType): Promise<FeatureType> =>
    requests.post("api/features/", post),
};

export const Metrics = {
  getMetricUsage: (
    start_date: string,
    end_date: string,
    top_n_customers?: number
  ): Promise<MetricUsage> =>
    requests.get("api/period_metric_usage/", {
      params: { start_date, end_date, top_n_customers },
    }),
  getMetrics: (): Promise<MetricType[]> => requests.get("api/metrics/"),
  createMetric: (post: MetricType): Promise<MetricType> =>
    requests.post("api/metrics/", post),
  deleteMetric: (id: number): Promise<{}> =>
    requests.delete(`api/metrics/${id}`),
};

export const Events = {
  getEventPreviews: (page: number): Promise<EventPages> =>
    requests.get("api/event_preview/", { params: { page } }),
};

export const APIToken = {
  newAPIToken: (): Promise<{ api_key: string }> =>
    requests.get("api/new_api_key/", {}),
};<|MERGE_RESOLUTION|>--- conflicted
+++ resolved
@@ -1,15 +1,9 @@
 import axios, { AxiosResponse } from "axios";
 import {
   CustomerPlus,
-<<<<<<< HEAD
   CustomerType,
   CustomerTotal,
   CustomerDetailType,
-=======
-  CustomerDetail,
-  CustomerType,
-  CustomerTotal,
->>>>>>> f5cb2c68
 } from "../types/customer-type";
 import { PlanType, CreatePlanType } from "../types/plan-type";
 import { RevenueType } from "../types/revenue-type";
@@ -22,10 +16,8 @@
 import { EventPages } from "../types/event-type";
 import { CreateOrgAccountType } from "../types/account-type";
 import { cancelSubscriptionType } from "../components/Customers/CustomerSubscriptionView";
-<<<<<<< HEAD
 import { FeatureType } from "../types/feature-type";
-=======
->>>>>>> f5cb2c68
+
 
 axios.defaults.xsrfCookieName = "csrftoken";
 axios.defaults.xsrfHeaderName = "X-CSRFToken";
@@ -61,11 +53,7 @@
     requests.post("api/cancel_subscription/", post),
   getCustomerTotals: (): Promise<CustomerTotal[]> =>
     requests.get("api/customer_totals/"),
-<<<<<<< HEAD
   getCustomerDetail: (customer_id: string): Promise<CustomerDetailType> =>
-=======
-  getCustomerDetail: (customer_id: string): Promise<CustomerDetail> =>
->>>>>>> f5cb2c68
     requests.get(`api/customer_detail/`, { params: { customer_id } }),
 };
 
