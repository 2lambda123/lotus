--- conflicted
+++ resolved
@@ -1,6 +1,5 @@
 import React, { FC, Fragment, useEffect, useState } from "react";
 import { PlanType } from "../../types/plan-type";
-<<<<<<< HEAD
 import {
   Card,
   List,
@@ -11,9 +10,7 @@
   Menu,
   Statistic,
 } from "antd";
-=======
-import { Card, List, Form, Select, Button, Dropdown, Menu } from "antd";
->>>>>>> f5cb2c68
+
 import { CustomerDetailSubscription } from "../../types/customer-type";
 
 interface Props {
@@ -98,46 +95,25 @@
       items={[
         {
           label: (
-<<<<<<< HEAD
             <span onClick={() => cancelAcessBillNowSubscription()}>
               Cancel and Bill Now
             </span>
-=======
-            <Button onClick={() => cancelAcessBillNowSubscription()}>
-              {" "}
-              Cancel and Bill Now
-            </Button>
->>>>>>> f5cb2c68
           ),
           key: "0",
         },
         {
           label: (
-<<<<<<< HEAD
             <span onClick={() => cancelDontBillSubscription()}>
               Cancel Without Billing
             </span>
-=======
-            <Button onClick={() => cancelDontBillSubscription()}>
-              {" "}
-              Cancel Without Billing
-            </Button>
->>>>>>> f5cb2c68
           ),
           key: "1",
         },
         {
           label: (
-<<<<<<< HEAD
             <span onClick={() => cancelDontRenewSubscriptions()}>
               Cancel Renewal
             </span>
-=======
-            <Button onClick={() => cancelDontRenewSubscriptions()}>
-              {" "}
-              Cancel Renewal
-            </Button>
->>>>>>> f5cb2c68
           ),
           key: "1",
         },
@@ -183,26 +159,17 @@
   }
   return (
     <div className="mt-auto">
-<<<<<<< HEAD
       <h2 className="text-left mb-2">Active Plan</h2>
-=======
-      <h2 className="text-left">Active Plan</h2>
->>>>>>> f5cb2c68
       <div className="flex flex-col justify-center">
         <List>
           {subscriptions.map((subscription) => (
             <List.Item>
               <Card className=" bg-grey3 w-7/12">
-<<<<<<< HEAD
                 <div className="grid grid-cols-2 items-stretch">
-=======
-                <div className="grid grid-cols-3 items-stretch">
->>>>>>> f5cb2c68
                   <h2 className="font-main font-bold">
                     {subscription.billing_plan_name}
                   </h2>
                   <div className="flex flex-col justify-center space-y-3">
-<<<<<<< HEAD
                     <p>
                       <b>Subscription Id:</b> {subscription.subscription_uid}
                     </p>
@@ -215,25 +182,14 @@
                     <p>
                       <b>Renews:</b> {subscription.auto_renew ? "yes" : "no"}
                     </p>
-=======
-                    <p>Subscriptions ID: {subscription.subscription_uid}</p>
-                    <p>Start Date: {subscription.start_date}</p>
-                    <p>End Date: {subscription.end_date}</p>
-                    <p>Renews: {subscription.auto_renew ? "yes" : "no"}</p>
->>>>>>> f5cb2c68
                   </div>
                 </div>
               </Card>
             </List.Item>
           ))}
         </List>
-<<<<<<< HEAD
         <div className="grid grid-cols-2 w-7/12">
           <Dropdown overlay={cancelMenu} disabled={true} trigger={["click"]}>
-=======
-        <div className="grid grid-cols-2">
-          <Dropdown overlay={cancelMenu} trigger={["click"]}>
->>>>>>> f5cb2c68
             <Button>Switch Plan</Button>
           </Dropdown>
           <Dropdown overlay={cancelMenu} trigger={["click"]}>
