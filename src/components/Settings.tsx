--- conflicted
+++ resolved
@@ -4,12 +4,8 @@
 import { useQuery } from "react-query";
 import { StripeConnect, Alerts } from "../api/api";
 import { useNavigate } from "react-router-dom";
-<<<<<<< HEAD
-import { Divider, Button, Modal } from "antd";
+import { Divider, Button, Modal, List, Card } from "antd";
 import { APIToken } from "../api/api";
-=======
-import { Divider, Button, Modal, List, Card } from "antd";
->>>>>>> 5a446111
 
 const Settings: FC = () => {
   const navigate = useNavigate();
