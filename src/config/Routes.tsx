<<<<<<< HEAD
import React, { FC, useState, useEffect } from 'react'
import { Routes, Route, Navigate } from 'react-router-dom'
import Dashboard from '../components/Dashboard/Dashboard'
import ViewPlans from '../pages/ViewPlans'
import ViewCustomers from '../pages/ViewCustomers'
import ViewSettings from '../pages/ViewSettings'
import StripeRedirect from '../pages/StripeRedirect'
import SideBar from '../components/SideBar'
import { Avatar, Col, Divider, Layout, PageHeader, Row } from 'antd'
import { MenuUnfoldOutlined, MenuFoldOutlined } from '@ant-design/icons'
import CreatePlan from '../pages/CreatePlan'
import ViewMetrics from '../pages/ViewMetrics'
import EditPlan from '../pages/EditPlan'
=======
import React, { FC, useState, useEffect } from "react";
import { Routes, Route, Navigate } from "react-router-dom";
import Dashboard from "../components/Dashboard/Dashboard";
import ViewPlans from "../pages/ViewPlans";
import ViewCustomers from "../pages/ViewCustomers";
import ViewSettings from "../pages/ViewSettings";
import StripeRedirect from "../integrations/StripeIntegrations";
import SideBar from "../components/SideBar";
import { Divider, Layout } from "antd";
import { MenuUnfoldOutlined, MenuFoldOutlined } from "@ant-design/icons";
import CreatePlan from "../pages/CreatePlan";
import ViewMetrics from "../pages/ViewMetrics";
import EditPlan from "../pages/EditPlan";
>>>>>>> 852d4386

const { Header, Sider, Content, Footer } = Layout

const AppRoutes: FC = () => {
  const [collapse, setCollapse] = useState(false)

  const handleToggle = (event: any) => {
    event.preventDefault()
    collapse ? setCollapse(false) : setCollapse(true)
  }

  useEffect(() => {
    window.innerWidth <= 760 ? setCollapse(true) : setCollapse(false)
  }, [])
  return (
    <div className='bg-darkgold'>
      <Layout>
        <Sider
          trigger={null}
          collapsible={false}
          collapsed={collapse}
          style={{ minHeight: '100vh', background: '#FFFFFF' }}
        >
          <SideBar />
        </Sider>

        <Layout style={{ background: '#FFFFFF' }}>
          <Routes>
            <Route path='/dashboard' element={<Dashboard />} />
            <Route path='/' element={<Dashboard />} />
            <Route path='/plans' element={<ViewPlans />} />
            <Route path='create-plan' element={<CreatePlan />} />
            <Route path='update-plan' element={<EditPlan />} />
            <Route path='/plan'>
              <Route path=':planId' element={<EditPlan />} />
            </Route>
            <Route path='/customers' element={<ViewCustomers />} />
            <Route path='/metrics' element={<ViewMetrics />} />
            <Route path='/customers-create' element={<CreatePlan />} />
            <Route path='/settings' element={<ViewSettings />} />
            <Route path='/redirectstripe' element={<StripeRedirect />} />
          </Routes>
          <Footer style={{ textAlign: 'center' }}>Lotus Tech Co. @2022</Footer>
        </Layout>
      </Layout>
    </div>
  )
}

export default AppRoutes<|MERGE_RESOLUTION|>--- conflicted
+++ resolved
@@ -1,32 +1,17 @@
-<<<<<<< HEAD
 import React, { FC, useState, useEffect } from 'react'
 import { Routes, Route, Navigate } from 'react-router-dom'
 import Dashboard from '../components/Dashboard/Dashboard'
 import ViewPlans from '../pages/ViewPlans'
 import ViewCustomers from '../pages/ViewCustomers'
 import ViewSettings from '../pages/ViewSettings'
-import StripeRedirect from '../pages/StripeRedirect'
+import StripeRedirect from "../integrations/StripeIntegrations";
 import SideBar from '../components/SideBar'
 import { Avatar, Col, Divider, Layout, PageHeader, Row } from 'antd'
 import { MenuUnfoldOutlined, MenuFoldOutlined } from '@ant-design/icons'
 import CreatePlan from '../pages/CreatePlan'
 import ViewMetrics from '../pages/ViewMetrics'
 import EditPlan from '../pages/EditPlan'
-=======
-import React, { FC, useState, useEffect } from "react";
-import { Routes, Route, Navigate } from "react-router-dom";
-import Dashboard from "../components/Dashboard/Dashboard";
-import ViewPlans from "../pages/ViewPlans";
-import ViewCustomers from "../pages/ViewCustomers";
-import ViewSettings from "../pages/ViewSettings";
-import StripeRedirect from "../integrations/StripeIntegrations";
-import SideBar from "../components/SideBar";
-import { Divider, Layout } from "antd";
-import { MenuUnfoldOutlined, MenuFoldOutlined } from "@ant-design/icons";
-import CreatePlan from "../pages/CreatePlan";
-import ViewMetrics from "../pages/ViewMetrics";
-import EditPlan from "../pages/EditPlan";
->>>>>>> 852d4386
+
 
 const { Header, Sider, Content, Footer } = Layout
 
