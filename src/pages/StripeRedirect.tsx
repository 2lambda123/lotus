--- conflicted
+++ resolved
@@ -7,26 +7,12 @@
 import { useNavigate } from "react-router-dom";
 
 const StripeRedirect: FC = () => {
-  let [searchParams, setSearchParams] = useSearchParams();
-  const navigate = useNavigate();
+  let { code, error } = useParams();
 
-  if (searchParams.get("error")) {
-    return <div>{searchParams.get("error")}</div>;
-  }
-  const code = searchParams.get("code") || "";
-
-<<<<<<< HEAD
   const connectStripe = async (): Promise<StripeOauthType> =>
     StripeConnect.connectStripe(code).then((res) => {
-      console.log(res);
       return res;
     });
-=======
-  // const connectStripe = async (): Promise<StripeOauthType> =>
-  //   StripeConnect.connectStripe(code).then((res) => {
-  //     return res;
-  //   });
->>>>>>> 58e6dfa4
 
   // const { data: sessionData, isLoading } = useQuery<StripeOauthType>(
   //   ["session"],
